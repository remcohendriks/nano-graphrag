name: PR Review with Claude

on:
  issue_comment:
    types: [created]

jobs:
  claude-review:
    # Only run on PR comments, not issue comments
    if: |
      github.event.issue.pull_request &&
      github.actor == 'remcohendriks' &&
      contains(github.event.comment.body, '/review')
    
    runs-on: ubuntu-latest
    
    # Prevent parallel reviews on same PR
    concurrency:
      group: pr-review-${{ github.event.issue.number }}
      cancel-in-progress: false
    
    steps:
      - name: Extract review round
        id: extract-round
        run: |
          COMMENT="${{ github.event.comment.body }}"
          if [[ "$COMMENT" =~ /review[[:space:]]+round-([0-9]+) ]]; then
            echo "round=${BASH_REMATCH[1]}" >> $GITHUB_OUTPUT
          else
            echo "round=1" >> $GITHUB_OUTPUT
          fi
      
      - name: Get PR details
        id: pr-details
        env:
          GH_TOKEN: ${{ github.token }}
        run: |
          PR_DATA=$(gh api repos/${{ github.repository }}/pulls/${{ github.event.issue.number }})
          echo "head_sha=$(echo "$PR_DATA" | jq -r .head.sha)" >> $GITHUB_OUTPUT
          echo "head_ref=$(echo "$PR_DATA" | jq -r .head.ref)" >> $GITHUB_OUTPUT
          echo "base_ref=$(echo "$PR_DATA" | jq -r .base.ref)" >> $GITHUB_OUTPUT
      
      - name: Checkout PR
        uses: actions/checkout@v4
        with:
          ref: ${{ steps.pr-details.outputs.head_ref }}
          fetch-depth: 0
      
      - name: Check for existing review
        id: check-existing
        run: |
          REVIEW_FILE="reviews/PR-${{ github.event.issue.number }}-round-${{ steps.extract-round.outputs.round }}-${{ steps.pr-details.outputs.head_sha }}.md"
          if [[ -f "$REVIEW_FILE" ]]; then
            echo "exists=true" >> $GITHUB_OUTPUT
            echo "Review already exists for this SHA and round"
          else
            echo "exists=false" >> $GITHUB_OUTPUT
          fi
      
      - name: Generate diff
        if: steps.check-existing.outputs.exists == 'false'
        run: |
          git diff origin/${{ steps.pr-details.outputs.base_ref }}..HEAD > pr-diff.txt
          echo "Generated diff between ${{ steps.pr-details.outputs.base_ref }} and HEAD"
      
      - name: Find implementation report
        if: steps.check-existing.outputs.exists == 'false'
        id: find-report
        run: |
          # Look for most recent implementation report
          REPORT=$(find reports -name "*.md" -type f 2>/dev/null | xargs ls -t 2>/dev/null | head -1 || echo "")
          if [[ -n "$REPORT" ]]; then
            echo "report_file=$REPORT" >> $GITHUB_OUTPUT
            echo "Found implementation report: $REPORT"
          else
            echo "report_file=" >> $GITHUB_OUTPUT
            echo "No implementation report found"
          fi
      
      - name: Prepare review context
        if: steps.check-existing.outputs.exists == 'false'
        run: |
          mkdir -p review-context
          
          # Create context file
          cat > review-context/context.md << 'EOF'
          # PR Review Request
          
          **PR Number**: #${{ github.event.issue.number }}
          **Review Round**: ${{ steps.extract-round.outputs.round }}
          **Branch**: ${{ steps.pr-details.outputs.head_ref }}
          **SHA**: ${{ steps.pr-details.outputs.head_sha }}
          
          ## Implementation Report
          EOF
          
          if [[ -n "${{ steps.find-report.outputs.report_file }}" ]]; then
            echo "" >> review-context/context.md
            cat "${{ steps.find-report.outputs.report_file }}" >> review-context/context.md
          else
            echo "No implementation report available." >> review-context/context.md
          fi
          
          echo "" >> review-context/context.md
          echo "## Code Changes" >> review-context/context.md
          echo '```diff' >> review-context/context.md
          head -5000 pr-diff.txt >> review-context/context.md
          echo '```' >> review-context/context.md
      
      - name: Run Claude review
        if: steps.check-existing.outputs.exists == 'false'
        id: claude-review
        run: |
          # Create review directory
          mkdir -p reviews
          
          # Prepare output file
          REVIEW_FILE="reviews/PR-${{ github.event.issue.number }}-round-${{ steps.extract-round.outputs.round }}-${{ steps.pr-details.outputs.head_sha }}.md"
          
          # Run Claude CLI with Opus 4.1 model in non-interactive mode
          PROMPT_CONTENT=$(cat .github/review-prompts/claude-prompt.md review-context/context.md)
<<<<<<< HEAD
          claude --model claude-opus-4-1-20250805 -p "$PROMPT_CONTENT" > "$REVIEW_FILE" 2>&1
=======
          claude --model claude-opus-4-1-20250805 --max-tokens 8000 -p "$PROMPT_CONTENT" > "$REVIEW_FILE" 2>&1
>>>>>>> b6c96e87
          
          echo "review_file=$REVIEW_FILE" >> $GITHUB_OUTPUT
      
      - name: Commit review
        if: steps.check-existing.outputs.exists == 'false'
        env:
          GH_TOKEN: ${{ github.token }}
        run: |
          git config --local user.email "action@github.com"
          git config --local user.name "GitHub Action"
          
          git add reviews/
          git commit -m "Add Claude review for PR #${{ github.event.issue.number }} round ${{ steps.extract-round.outputs.round }}"
          git push origin HEAD:${{ steps.pr-details.outputs.head_ref }}
      
      - name: Post review comment
        if: steps.check-existing.outputs.exists == 'false'
        env:
          GH_TOKEN: ${{ github.token }}
        run: |
          REVIEW_FILE="${{ steps.claude-review.outputs.review_file }}"
          
          # Create comment body
          cat > comment.md << 'EOF'
          ## Claude Review - Round ${{ steps.extract-round.outputs.round }}
          
          Review completed and saved to: `${{ steps.claude-review.outputs.review_file }}`
          
          ### Review Summary
          EOF
          
          # Extract first few lines of review for summary
          head -20 "$REVIEW_FILE" >> comment.md
          
          echo "" >> comment.md
          echo "[View full review](${{ github.server_url }}/${{ github.repository }}/blob/${{ steps.pr-details.outputs.head_ref }}/${{ steps.claude-review.outputs.review_file }})" >> comment.md
          
          # Post comment
          gh pr comment ${{ github.event.issue.number }} --body-file comment.md
      
      - name: Skip message
        if: steps.check-existing.outputs.exists == 'true'
        env:
          GH_TOKEN: ${{ github.token }}
        run: |
          gh pr comment ${{ github.event.issue.number }} \
            --body "Review already exists for SHA ${{ steps.pr-details.outputs.head_sha }} round ${{ steps.extract-round.outputs.round }}. Push new changes to trigger a new review."<|MERGE_RESOLUTION|>--- conflicted
+++ resolved
@@ -119,12 +119,8 @@
           
           # Run Claude CLI with Opus 4.1 model in non-interactive mode
           PROMPT_CONTENT=$(cat .github/review-prompts/claude-prompt.md review-context/context.md)
-<<<<<<< HEAD
           claude --model claude-opus-4-1-20250805 -p "$PROMPT_CONTENT" > "$REVIEW_FILE" 2>&1
-=======
-          claude --model claude-opus-4-1-20250805 --max-tokens 8000 -p "$PROMPT_CONTENT" > "$REVIEW_FILE" 2>&1
->>>>>>> b6c96e87
-          
+         
           echo "review_file=$REVIEW_FILE" >> $GITHUB_OUTPUT
       
       - name: Commit review
