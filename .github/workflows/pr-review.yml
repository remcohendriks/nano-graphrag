name: PR Review with Claude

on:
  issue_comment:
    types: [created]

jobs:
  claude-review:
    # Only run on PR comments, not issue comments
    if: |
      github.event.issue.pull_request &&
      github.actor == 'remcohendriks' &&
      contains(github.event.comment.body, '/review')
    
    runs-on: ubuntu-latest
    
    # Prevent parallel reviews on same PR
    concurrency:
      group: pr-review-${{ github.event.issue.number }}
      cancel-in-progress: false
    
    steps:
      - name: Extract review round
        id: extract-round
        run: |
          COMMENT="${{ github.event.comment.body }}"
          if [[ "$COMMENT" =~ /review[[:space:]]+round-([0-9]+) ]]; then
            echo "round=${BASH_REMATCH[1]}" >> $GITHUB_OUTPUT
          else
            echo "round=1" >> $GITHUB_OUTPUT
          fi
      
      - name: Get PR details
        id: pr-details
        env:
          GH_TOKEN: ${{ github.token }}
        run: |
          PR_DATA=$(gh api repos/${{ github.repository }}/pulls/${{ github.event.issue.number }})
          echo "head_sha=$(echo "$PR_DATA" | jq -r .head.sha)" >> $GITHUB_OUTPUT
          echo "head_ref=$(echo "$PR_DATA" | jq -r .head.ref)" >> $GITHUB_OUTPUT
          echo "base_ref=$(echo "$PR_DATA" | jq -r .base.ref)" >> $GITHUB_OUTPUT
      
      - name: Checkout PR
        uses: actions/checkout@v4
        with:
          ref: ${{ steps.pr-details.outputs.head_ref }}
          fetch-depth: 0
      
      - name: Check for existing review
        id: check-existing
        run: |
          REVIEW_FILE="reviews/PR-${{ github.event.issue.number }}-round-${{ steps.extract-round.outputs.round }}-${{ steps.pr-details.outputs.head_sha }}.md"
          if [[ -f "$REVIEW_FILE" ]]; then
            echo "exists=true" >> $GITHUB_OUTPUT
            echo "Review already exists for this SHA and round"
          else
            echo "exists=false" >> $GITHUB_OUTPUT
          fi
      
      - name: Generate diff
        if: steps.check-existing.outputs.exists == 'false'
        run: |
          git diff origin/${{ steps.pr-details.outputs.base_ref }}..HEAD > pr-diff.txt
          echo "Generated diff between ${{ steps.pr-details.outputs.base_ref }} and HEAD"
      
      - name: Find implementation report
        if: steps.check-existing.outputs.exists == 'false'
        id: find-report
        run: |
          # Look for most recent implementation report
          REPORT=$(find reports -name "*.md" -type f 2>/dev/null | xargs ls -t 2>/dev/null | head -1 || echo "")
          if [[ -n "$REPORT" ]]; then
            echo "report_file=$REPORT" >> $GITHUB_OUTPUT
            echo "Found implementation report: $REPORT"
          else
            echo "report_file=" >> $GITHUB_OUTPUT
            echo "No implementation report found"
          fi
      
      - name: Prepare review context
        if: steps.check-existing.outputs.exists == 'false'
        run: |
          mkdir -p review-context
          
          # Create context file
          cat > review-context/context.md << 'EOF'
          # PR Review Request
          
          **PR Number**: #${{ github.event.issue.number }}
          **Review Round**: ${{ steps.extract-round.outputs.round }}
          **Branch**: ${{ steps.pr-details.outputs.head_ref }}
          **SHA**: ${{ steps.pr-details.outputs.head_sha }}
          
          ## Implementation Report
          EOF
          
          if [[ -n "${{ steps.find-report.outputs.report_file }}" ]]; then
            echo "" >> review-context/context.md
            cat "${{ steps.find-report.outputs.report_file }}" >> review-context/context.md
          else
            echo "No implementation report available." >> review-context/context.md
          fi
          
          echo "" >> review-context/context.md
          echo "## Code Changes" >> review-context/context.md
          echo '```diff' >> review-context/context.md
          head -5000 pr-diff.txt >> review-context/context.md
          echo '```' >> review-context/context.md
      
      - name: Run Claude review
        if: steps.check-existing.outputs.exists == 'false'
        id: claude-review
        run: |
          # Create review directory
          mkdir -p reviews
          
          # Prepare output file
          REVIEW_FILE="reviews/PR-${{ github.event.issue.number }}-round-${{ steps.extract-round.outputs.round }}-${{ steps.pr-details.outputs.head_sha }}.md"
          
          # Run Claude CLI with Opus 4.1 model in non-interactive mode
          PROMPT_CONTENT=$(cat .github/review-prompts/claude-prompt.md review-context/context.md)
          claude --model claude-opus-4-1-20250805 -p "$PROMPT_CONTENT" > "$REVIEW_FILE" 2>&1
<<<<<<< HEAD
         
=======
          
>>>>>>> d7f6dec8
          echo "review_file=$REVIEW_FILE" >> $GITHUB_OUTPUT
      
      - name: Commit review
        if: steps.check-existing.outputs.exists == 'false'
        env:
          GH_TOKEN: ${{ github.token }}
        run: |
          git config --local user.email "action@github.com"
          git config --local user.name "GitHub Action"
          
          git add reviews/
          git commit -m "Add Claude review for PR #${{ github.event.issue.number }} round ${{ steps.extract-round.outputs.round }}"
          git push origin HEAD:${{ steps.pr-details.outputs.head_ref }}
      
      - name: Post review comment
        if: steps.check-existing.outputs.exists == 'false'
        env:
          GH_TOKEN: ${{ github.token }}
        run: |
          REVIEW_FILE="${{ steps.claude-review.outputs.review_file }}"
          
          # Create comment body
          cat > comment.md << 'EOF'
          ## Claude Review - Round ${{ steps.extract-round.outputs.round }}
          
          Review completed and saved to: `${{ steps.claude-review.outputs.review_file }}`
          
          ### Review Summary
          EOF
          
          # Extract first few lines of review for summary
          head -20 "$REVIEW_FILE" >> comment.md
          
          echo "" >> comment.md
          echo "[View full review](${{ github.server_url }}/${{ github.repository }}/blob/${{ steps.pr-details.outputs.head_ref }}/${{ steps.claude-review.outputs.review_file }})" >> comment.md
          
          # Post comment
          gh pr comment ${{ github.event.issue.number }} --body-file comment.md
      
      - name: Skip message
        if: steps.check-existing.outputs.exists == 'true'
        env:
          GH_TOKEN: ${{ github.token }}
        run: |
          gh pr comment ${{ github.event.issue.number }} \
            --body "Review already exists for SHA ${{ steps.pr-details.outputs.head_sha }} round ${{ steps.extract-round.outputs.round }}. Push new changes to trigger a new review."<|MERGE_RESOLUTION|>--- conflicted
+++ resolved
@@ -120,11 +120,7 @@
           # Run Claude CLI with Opus 4.1 model in non-interactive mode
           PROMPT_CONTENT=$(cat .github/review-prompts/claude-prompt.md review-context/context.md)
           claude --model claude-opus-4-1-20250805 -p "$PROMPT_CONTENT" > "$REVIEW_FILE" 2>&1
-<<<<<<< HEAD
-         
-=======
           
->>>>>>> d7f6dec8
           echo "review_file=$REVIEW_FILE" >> $GITHUB_OUTPUT
       
       - name: Commit review
